[[bin]]
name = 'hogan'
path = 'src/main.rs'
doc = false

[package]
name = 'hogan'
version = '0.8.4'
authors = [
    'Jonathan Morley <jmorley@cvent.com>',
    'Josh Comer <jcomer@cvent.com>',
]
edition = '2018'

[dependencies]
failure = '0.1'
lru_time_cache = '0.10'
handlebars = '3'
itertools = '0.9'
json-patch = '0.2'
log = '0.4'
serde_derive = '1'
serde_json = '1'
shellexpand = '2.0'
stderrlog = '0.4'
structopt = '0.3'
tempfile = '3'
url = '2'
walkdir = '2'
zip = '0.5'
dogstatsd = '0.6'
actix-web = '2'
actix-rt = '1'
actix-service = '1'
futures = '0.3'
parking_lot = '0.11'
bincode = '1.3'
lazy_static = '1'
<<<<<<< HEAD
couchbase = "1.0.0-alpha.3"
=======
crossbeam-channel = '0.4'
threadpool = '1.8'

[dependencies.tokio]
version = '0.2'
features = ['blocking']
>>>>>>> 1fad1c55

[dependencies.rusqlite]
version = '0.23'
features = ['bundled']

[dependencies.git2]
version = '0.13'
features = ['vendored-openssl']

[dependencies.regex]
version = '1'
default-features = false

[dependencies.serde]
version = '1'
features = ['rc']

[dev-dependencies]
assert_cmd = '1.0'
dir-diff = '0.3'
fs_extra = '1'
predicates = '1'<|MERGE_RESOLUTION|>--- conflicted
+++ resolved
@@ -5,7 +5,7 @@
 
 [package]
 name = 'hogan'
-version = '0.8.4'
+version = '0.8.2'
 authors = [
     'Jonathan Morley <jmorley@cvent.com>',
     'Josh Comer <jcomer@cvent.com>',
@@ -36,16 +36,13 @@
 parking_lot = '0.11'
 bincode = '1.3'
 lazy_static = '1'
-<<<<<<< HEAD
-couchbase = "1.0.0-alpha.3"
-=======
 crossbeam-channel = '0.4'
 threadpool = '1.8'
+couchbase ='1.0.0-alpha.3'
 
 [dependencies.tokio]
 version = '0.2'
 features = ['blocking']
->>>>>>> 1fad1c55
 
 [dependencies.rusqlite]
 version = '0.23'
