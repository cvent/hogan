[[bin]]
name = 'hogan'
path = 'src/main.rs'
doc = false

[package]
name = 'hogan'
<<<<<<< HEAD
version = '0.8.2'
=======
version = '0.8.5'
>>>>>>> be5ff091
authors = [
    'Jonathan Morley <jmorley@cvent.com>',
    'Josh Comer <jcomer@cvent.com>',
]
edition = '2018'

[dependencies]
failure = '0.1'
lru_time_cache = '0.10'
handlebars = '3.4'
itertools = '0.9'
json-patch = '0.2'
log = '0.4'
serde_derive = '1'
serde_json = '1'
shellexpand = '2.0'
stderrlog = '0.4'
structopt = '0.3'
tempfile = '3'
url = '2'
walkdir = '2'
zip = '0.5'
dogstatsd = '0.6'
actix-web = '2'
actix-rt = '1'
actix-service = '1'
futures = '0.3'
parking_lot = '0.11'
bincode = '1.3'
lazy_static = '1'
crossbeam-channel = '0.4'
threadpool = '1.8'
couchbase = '1.0.0-alpha.3'

[dependencies.tokio]
version = '0.2'
features = ['blocking']

[dependencies.rusqlite]
version = '0.23'
features = ['bundled']

[dependencies.git2]
version = '0.13'
features = ['vendored-openssl']

[dependencies.regex]
version = '1'
default-features = false

[dependencies.serde]
version = '1'
features = ['rc']

[dev-dependencies]
assert_cmd = '1.0'
dir-diff = '0.3'
fs_extra = '1'
predicates = '1'<|MERGE_RESOLUTION|>--- conflicted
+++ resolved
@@ -5,11 +5,7 @@
 
 [package]
 name = 'hogan'
-<<<<<<< HEAD
-version = '0.8.2'
-=======
 version = '0.8.5'
->>>>>>> be5ff091
 authors = [
     'Jonathan Morley <jmorley@cvent.com>',
     'Josh Comer <jcomer@cvent.com>',
