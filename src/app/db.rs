use failure::Error;
use hogan::config::Environment;
use rusqlite::{params, Connection, OpenFlags, Result, NO_PARAMS};
use serde::Deserialize;
use serde::Serialize;

fn open_sql_db(db_path: &str, read_only: bool) -> Result<Connection, Error> {
    let read_flag = if read_only {
        OpenFlags::SQLITE_OPEN_READ_ONLY
    } else {
        OpenFlags::SQLITE_OPEN_READ_WRITE | OpenFlags::SQLITE_OPEN_CREATE
    };
<<<<<<< HEAD
    
    let conn = Connection::open_with_flags(
        db_path,
        read_flag | OpenFlags::SQLITE_OPEN_SHARED_CACHE,
    )?;
=======
    let conn =
        Connection::open_with_flags(db_path, read_flag | OpenFlags::SQLITE_OPEN_SHARED_CACHE)?;
>>>>>>> be5ff091

    if !read_only {
        conn.execute(
            "CREATE TABLE IF NOT EXISTS hogan (
            key STRING PRIMARY KEY,
            data BLOB,
            timestamp DATETIME DEFAULT CURRENT_TIMESTAMP )",
            NO_PARAMS,
        )?;
    };

    info!("Opened sqlite connection to {}", db_path);

    Ok(conn)
}

pub fn read_sql_env(db_path: &str, env: &str, sha: &str) -> Result<Option<Environment>, Error> {
    let conn = open_sql_db(db_path, true)?;
    let mut query = conn.prepare("SELECT data FROM hogan WHERE key = ? LIMIT 1")?;
    let key = gen_env_key(sha, env);
    info!("Looking for {} in sqlite db", key );
    let data: Option<Result<Vec<u8>>> =
        query.query_map(params![key], |row| Ok(row.get(0)?))?.next();
    if let Some(data) = data {
        info!("Found data in sqlite db");
        let decoded: WritableEnvironment = match bincode::deserialize(&data?) {
            Ok(environment) => environment,
            Err(e) => {
                warn!("Unable to deserialize env: {} {:?}", key, e);
                return Err(e.into());
            }
        };
        Ok(Some(decoded.into()))
    } else {
        info!("Unable to find {} in sqlite db", key);
        Ok(None)
    }
}

pub fn write_sql_env(
    db_path: &str,
    env: &str,
    sha: &str,
    data: &Environment,
) -> Result<usize, Error> {
    let conn = open_sql_db(db_path, false)?;
    let key = gen_env_key(sha, env);
    let env_data: WritableEnvironment = data.into();
    let data = bincode::serialize(&env_data)?;

    info!("Writing to DB. Key: {} Size: {}", key, data.len());

    conn.execute(
        "INSERT INTO hogan (key, data) VALUES (?1, ?2)",
        params![key, data],
    )
    .map_err(|e| e.into())
}

fn gen_env_key(sha: &str, env: &str) -> String {
    format!("{}::{}", sha, env)
}

#[derive(Default, Serialize, Deserialize, Debug)]
pub struct WritableEnvironment {
    config_data: String,
    environment: String,
    environment_type: Option<String>,
}

impl From<&Environment> for WritableEnvironment {
    fn from(environment: &Environment) -> Self {
        WritableEnvironment {
            config_data: environment.config_data.to_string(),
            environment: environment.environment.to_owned(),
            environment_type: environment.environment_type.to_owned(),
        }
    }
}

impl From<WritableEnvironment> for Environment {
    fn from(environment: WritableEnvironment) -> Self {
        Environment {
            config_data: serde_json::from_str(&environment.config_data).unwrap(),
            environment: environment.environment.to_owned(),
            environment_type: environment.environment_type.to_owned(),
        }
    }
}<|MERGE_RESOLUTION|>--- conflicted
+++ resolved
@@ -10,16 +10,8 @@
     } else {
         OpenFlags::SQLITE_OPEN_READ_WRITE | OpenFlags::SQLITE_OPEN_CREATE
     };
-<<<<<<< HEAD
-    
-    let conn = Connection::open_with_flags(
-        db_path,
-        read_flag | OpenFlags::SQLITE_OPEN_SHARED_CACHE,
-    )?;
-=======
     let conn =
         Connection::open_with_flags(db_path, read_flag | OpenFlags::SQLITE_OPEN_SHARED_CACHE)?;
->>>>>>> be5ff091
 
     if !read_only {
         conn.execute(
